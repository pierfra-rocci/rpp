--- conflicted
+++ resolved
@@ -2105,69 +2105,8 @@
                 st.error(f"Error during zero point calibration: {str(e)}")
                 st.exception(e)
 
-<<<<<<< HEAD
-                # Use the correct header - prioritize calibrated header if available
-                header_for_coords = st.session_state.get(
-                    "calibrated_header", science_header
-                )
-                if header_for_coords is None:
-                    header_for_coords = science_header
-
-                coord_keys = [("CRVAL1", "CRVAL2"), ("RA", "DEC"), ("OBJRA", "OBJDEC")]
-
-                for ra_key, dec_key in coord_keys:
-                    if (
-                        header_for_coords is not None
-                        and ra_key in header_for_coords
-                        and dec_key in header_for_coords
-                    ):
-                        try:
-                            ra_center = float(header_for_coords[ra_key])
-                            dec_center = float(header_for_coords[dec_key])
-                            if ra_center is not None and dec_center is not None:
-                                break
-                        except (ValueError, TypeError):
-                            continue
-
-                # Fallback to session state coordinates if header failed
-                if ra_center is None or dec_center is None:
-                    ra_center = st.session_state.get("valid_ra")
-                    dec_center = st.session_state.get("valid_dec")
-
-                if ra_center is not None and dec_center is not None:
-                    # Check if we have a valid final photometry table
-                    final_phot_table = st.session_state.get("final_phot_table")
-
-                    if (
-                        final_phot_table is not None
-                        and not final_phot_table.empty
-                        and len(final_phot_table) > 0
-                    ):
-                        st.subheader("Aladin Catalog Viewer")
-                        try:
-                            display_catalog_in_aladin(
-                                final_table=final_phot_table,
-                                ra_center=ra_center,
-                                dec_center=dec_center,
-                                id_cols=[
-                                    "id",
-                                    "simbad_main_id",
-                                    "skybot_NAME",
-                                    "aavso_Name",
-                                    "gaia_source_id",
-                                    "astrocolibri_name",
-                                    "qso_name",
-                                ],
-                            )
-                        except Exception as e:
-                            st.error(f"Error displaying Aladin viewer: {str(e)}")
-                            st.info(
-                                "Catalog data is available but cannot be displayed in interactive viewer."
-                            )
-=======
             ra_center = None
             dec_center = None
->>>>>>> 8430fc60
 
             # Use the correct header - prioritize calibrated header if available
             header_for_coords = st.session_state.get(
